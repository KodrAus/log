// Copyright 2015 The Rust Project Developers. See the COPYRIGHT
// file at the top-level directory of this distribution and at
// http://rust-lang.org/COPYRIGHT.
//
// Licensed under the Apache License, Version 2.0 <LICENSE-APACHE or
// http://www.apache.org/licenses/LICENSE-2.0> or the MIT license
// <LICENSE-MIT or http://opensource.org/licenses/MIT>, at your
// option. This file may not be copied, modified, or distributed
// except according to those terms.

//! A lightweight logging facade.
//!
//! The `log` crate provides a single logging API that abstracts over the
//! actual logging implementation. Libraries can use the logging API provided
//! by this crate, and the consumer of those libraries can choose the logging
//! implementation that is most suitable for its use case.
//!
//! If no logging implementation is selected, the facade falls back to a "noop"
//! implementation that ignores all log messages. The overhead in this case
//! is very small - just an integer load, comparison and jump.
//!
//! A log request consists of a _target_, a _level_, and a _body_. A target is a
//! string which defaults to the module path of the location of the log request,
//! though that default may be overridden. Logger implementations typically use
//! the target to filter requests based on some user configuration.
//!
//! # Use
//!
//! The basic use of the log crate is through the five logging macros: [`error!`],
//! [`warn!`], [`info!`], [`debug!`] and [`trace!`]
//! where `error!` represents the highest-priority log level, and `trace!` the lowest.
//!
//! Each of these macros accept format strings similarly to [`println!`].
//!
//!
//! [`error!`]: ./macro.error.html
//! [`warn!`]: ./macro.warn.html
//! [`info!`]: ./macro.info.html
//! [`debug!`]: ./macro.debug.html
//! [`trace!`]: ./macro.trace.html
//! [`println!`]: https://doc.rust-lang.org/stable/std/macro.println.html
//!
//! ## In libraries
//!
//! Libraries should link only to the `log` crate, and use the provided
//! macros to log whatever information will be useful to downstream consumers.
//!
//! ### Examples
//!
//! ```rust
//! # #![allow(unstable)]
//! #[macro_use]
//! extern crate log;
//!
//! # #[derive(Debug)] pub struct Yak(String);
//! # impl Yak { fn shave(&mut self, _: u32) {} }
//! # fn find_a_razor() -> Result<u32, u32> { Ok(1) }
//! pub fn shave_the_yak(yak: &mut Yak) {
//!     info!(target: "yak_events", "Commencing yak shaving for {:?}", yak);
//!
//!     loop {
//!         match find_a_razor() {
//!             Ok(razor) => {
//!                 info!("Razor located: {}", razor);
//!                 yak.shave(razor);
//!                 break;
//!             }
//!             Err(err) => {
//!                 warn!("Unable to locate a razor: {}, retrying", err);
//!             }
//!         }
//!     }
//! }
//! # fn main() {}
//! ```
//!
//! ## In executables
//!
//! Executables should choose a logging implementation and initialize it early in the
//! runtime of the program. Logging implementations will typically include a
//! function to do this. Any log messages generated before
//! the implementation is initialized will be ignored.
//!
//! The executable itself may use the `log` crate to log as well.
//!
//! ### Warning
//!
//! The logging system may only be initialized once.
//!
//! # Available logging implementations
//!
//! In order to produce log output executables have to use
//! a logger implementation compatible with the facade.
//! There are many available implementations to choose from,
//! here are some of the most popular ones:
//!
//! * Simple minimal loggers:
//!     * [env_logger]
//!     * [simple_logger]
//!     * [simplelog]
//!     * [pretty_env_logger]
//!     * [stderrlog]
//!     * [flexi_logger]
//! * Complex configurable frameworks:
//!     * [log4rs]
//!     * [fern]
//! * Adaptors for other facilities:
//!     * [syslog]
//!     * [slog-stdlog]
//!
//! # Implementing a Logger
//!
//! Loggers implement the [`Log`] trait. Here's a very basic example that simply
//! logs all messages at the [`Error`][level_link], [`Warn`][level_link] or
//! [`Info`][level_link] levels to stdout:
//!
//! ```rust
//! extern crate log;
//!
//! use log::{Record, Level, Metadata};
//!
//! struct SimpleLogger;
//!
//! impl log::Log for SimpleLogger {
//!     fn enabled(&self, metadata: &Metadata) -> bool {
//!         metadata.level() <= Level::Info
//!     }
//!
//!     fn log(&self, record: &Record) {
//!         if self.enabled(record.metadata()) {
//!             println!("{} - {}", record.level(), record.args());
//!         }
//!     }
//!
//!     fn flush(&self) {}
//! }
//!
//! # fn main() {}
//! ```
//!
//! Loggers are installed by calling the [`set_logger`] function. The maximum
//! log level also needs to be adjusted via the [`set_max_level`] function. The
//! logging facade uses this as an optimization to improve performance of log
//! messages at levels that are disabled. It's important to set it, as it
//! defaults to [`Off`][filter_link], so no log messages will ever be captured!
//! In the case of our example logger, we'll want to set the maximum log level
//! to [`Info`][filter_link], since we ignore any [`Debug`][level_link] or
//! [`Trace`][level_link] level log messages. A logging implementation should
//! provide a function that wraps a call to [`set_logger`] and
//! [`set_max_level`], handling initialization of the logger:
//!
//! ```rust
//! # extern crate log;
//! # use log::{Level, Metadata};
//! # struct SimpleLogger;
//! # impl log::Log for SimpleLogger {
//! #   fn enabled(&self, _: &Metadata) -> bool { false }
//! #   fn log(&self, _: &log::Record) {}
//! #   fn flush(&self) {}
//! # }
//! # fn main() {}
//! use log::{SetLoggerError, LevelFilter};
//!
//! static LOGGER: SimpleLogger = SimpleLogger;
//!
//! pub fn init() -> Result<(), SetLoggerError> {
//!     log::set_logger(&LOGGER)
//!         .map(|()| log::set_max_level(LevelFilter::Info))
//! }
//! ```
//!
//! Implementations that adjust their configurations at runtime should take care
//! to adjust the maximum log level as well.
//!
//! # Use with `std`
//!
//! `set_logger` requires you to provide a `&'static Log`, which can be hard to
//! obtain if your logger depends on some runtime configuration. The
//! `set_boxed_logger` function is available with the `std` Cargo feature. It is
//! identical to `set_logger` except that it takes a `Box<Log>` rather than a
//! `&'static Log`:
//!
//! ```rust
//! # extern crate log;
//! # use log::{Level, LevelFilter, Log, SetLoggerError, Metadata};
//! # struct SimpleLogger;
//! # impl log::Log for SimpleLogger {
//! #   fn enabled(&self, _: &Metadata) -> bool { false }
//! #   fn log(&self, _: &log::Record) {}
//! #   fn flush(&self) {}
//! # }
//! # fn main() {}
//! # #[cfg(feature = "std")]
//! pub fn init() -> Result<(), SetLoggerError> {
//!     log::set_boxed_logger(Box::new(SimpleLogger))
//!         .map(|()| log::set_max_level(LevelFilter::Info))
//! }
//! ```
//!
//! # Compile time filters
//!
//! Log levels can be statically disabled at compile time via Cargo features. Log invocations at
//! disabled levels will be skipped and will not even be present in the resulting binary unless the
//! log level is specified dynamically. This level is configured separately for release and debug
//! builds. The features are:
//!
//! * `max_level_off`
//! * `max_level_error`
//! * `max_level_warn`
//! * `max_level_info`
//! * `max_level_debug`
//! * `max_level_trace`
//! * `release_max_level_off`
//! * `release_max_level_error`
//! * `release_max_level_warn`
//! * `release_max_level_info`
//! * `release_max_level_debug`
//! * `release_max_level_trace`
//!
//! These features control the value of the `STATIC_MAX_LEVEL` constant. The logging macros check
//! this value before logging a message. By default, no levels are disabled.
//!
//! For example, a crate can disable trace level logs in debug builds and trace, info, and warn
//! level logs in release builds with the following configuration:
//!
//! ```toml
//! [dependencies]
//! log = { version = "0.4", features = ["max_level_debug", "release_max_level_warn"] }
//! ```
//! # Crate Feature Flags
//!
//! The following crate feature flags are avaliable in addition to the filters. They are
//! configured in your `Cargo.toml`.
//!
//! * `std` allows use of `std` crate instead of the default `core`. Enables using `std::error` and
//! `set_boxed_logger` functionality.
//! * `serde` enables support for serialization and deserialization of `Level` and `LevelFilter`.
//!
//! ```toml
//! [dependencies]
//! log = { version = "0.4", features = ["std", "serde"] }
//! ```
//!
//! # Version compatibility
//!
//! The 0.3 and 0.4 versions of the `log` crate are almost entirely compatible. Log messages
//! made using `log` 0.3 will forward transparently to a logger implementation using `log` 0.4. Log
//! messages made using `log` 0.4 will forward to a logger implementation using `log` 0.3, but the
//! module path and file name information associated with the message will unfortunately be lost.
//!
//! [`Log`]: trait.Log.html
//! [level_link]: enum.Level.html
//! [filter_link]: enum.LevelFilter.html
//! [`set_logger`]: fn.set_logger.html
//! [`set_max_level`]: fn.set_max_level.html
//! [`try_set_logger_raw`]: fn.try_set_logger_raw.html
//! [`shutdown_logger_raw`]: fn.shutdown_logger_raw.html
//! [env_logger]: https://docs.rs/env_logger/*/env_logger/
//! [simple_logger]: https://github.com/borntyping/rust-simple_logger
//! [simplelog]: https://github.com/drakulix/simplelog.rs
//! [pretty_env_logger]: https://docs.rs/pretty_env_logger/*/pretty_env_logger/
//! [stderrlog]: https://docs.rs/stderrlog/*/stderrlog/
//! [flexi_logger]: https://docs.rs/flexi_logger/*/flexi_logger/
//! [syslog]: https://docs.rs/syslog/*/syslog/
//! [slog-stdlog]: https://docs.rs/slog-stdlog/*/slog_stdlog/
//! [log4rs]: https://docs.rs/log4rs/*/log4rs/
//! [fern]: https://docs.rs/fern/*/fern/

#![doc(
    html_logo_url = "https://www.rust-lang.org/logos/rust-logo-128x128-blk-v2.png",
    html_favicon_url = "https://www.rust-lang.org/favicon.ico",
    html_root_url = "https://docs.rs/log/0.4"
)]
#![warn(missing_docs)]
#![deny(missing_debug_implementations)]
#![cfg_attr(not(feature = "std"), no_std)]
// When compiled for the rustc compiler itself we want to make sure that this is
// an unstable crate
#![cfg_attr(rustbuild, feature(staged_api, rustc_private))]
#![cfg_attr(rustbuild, unstable(feature = "rustc_private", issue = "27812"))]

#[cfg(not(feature = "std"))]
extern crate core as std;

#[cfg(any(feature = "std", feature = "alloc"))]
extern crate erased_serde;
#[cfg(feature = "serde")]
extern crate serde;

#[macro_use]
extern crate cfg_if;

use std::cmp;
#[cfg(feature = "std")]
use std::error;
use std::fmt;
use std::mem;
use std::str::FromStr;
use std::sync::atomic::{AtomicUsize, Ordering, ATOMIC_USIZE_INIT};

#[macro_use]
mod macros;

#[cfg(feature = "serde")]
mod serde_support;

#[cfg(feature = "serde")]
#[macro_use]
pub mod properties;

// The LOGGER static holds a pointer to the global logger. It is protected by
// the STATE static which determines whether LOGGER has been initialized yet.
static mut LOGGER: &'static Log = &NopLogger;
static STATE: AtomicUsize = ATOMIC_USIZE_INIT;

// There are three different states that we care about: the logger's
// uninitialized, the logger's initializing (set_logger's been called but
// LOGGER hasn't actually been set yet), or the logger's active.
const UNINITIALIZED: usize = 0;
const INITIALIZING: usize = 1;
const INITIALIZED: usize = 2;

static MAX_LOG_LEVEL_FILTER: AtomicUsize = ATOMIC_USIZE_INIT;

static LOG_LEVEL_NAMES: [&'static str; 6] = ["OFF", "ERROR", "WARN", "INFO", "DEBUG", "TRACE"];

static SET_LOGGER_ERROR: &'static str = "attempted to set a logger after the logging system \
                                         was already initialized";
static LEVEL_PARSE_ERROR: &'static str =
    "attempted to convert a string that doesn't match an existing log level";

/// An enum representing the available verbosity levels of the logger.
///
/// Typical usage includes: checking if a certain `Level` is enabled with
/// [`log_enabled!`](macro.log_enabled.html), specifying the `Level` of
/// [`log!`](macro.log.html), and comparing a `Level` directly to a
/// [`LevelFilter`](enum.LevelFilter.html).
#[repr(usize)]
#[derive(Copy, Eq, Debug, Hash)]
pub enum Level {
    /// The "error" level.
    ///
    /// Designates very serious errors.
    Error = 1, // This way these line up with the discriminants for LevelFilter below
    /// The "warn" level.
    ///
    /// Designates hazardous situations.
    Warn,
    /// The "info" level.
    ///
    /// Designates useful information.
    Info,
    /// The "debug" level.
    ///
    /// Designates lower priority information.
    Debug,
    /// The "trace" level.
    ///
    /// Designates very low priority, often extremely verbose, information.
    Trace,
}

impl Clone for Level {
    #[inline]
    fn clone(&self) -> Level {
        *self
    }
}

impl PartialEq for Level {
    #[inline]
    fn eq(&self, other: &Level) -> bool {
        *self as usize == *other as usize
    }
}

impl PartialEq<LevelFilter> for Level {
    #[inline]
    fn eq(&self, other: &LevelFilter) -> bool {
        *self as usize == *other as usize
    }
}

impl PartialOrd for Level {
    #[inline]
    fn partial_cmp(&self, other: &Level) -> Option<cmp::Ordering> {
        Some(self.cmp(other))
    }

    #[inline]
    fn lt(&self, other: &Level) -> bool {
        (*self as usize) < *other as usize
    }

    #[inline]
    fn le(&self, other: &Level) -> bool {
        *self as usize <= *other as usize
    }

    #[inline]
    fn gt(&self, other: &Level) -> bool {
        *self as usize > *other as usize
    }

    #[inline]
    fn ge(&self, other: &Level) -> bool {
        *self as usize >= *other as usize
    }
}

impl PartialOrd<LevelFilter> for Level {
    #[inline]
    fn partial_cmp(&self, other: &LevelFilter) -> Option<cmp::Ordering> {
        Some((*self as usize).cmp(&(*other as usize)))
    }

    #[inline]
    fn lt(&self, other: &LevelFilter) -> bool {
        (*self as usize) < *other as usize
    }

    #[inline]
    fn le(&self, other: &LevelFilter) -> bool {
        *self as usize <= *other as usize
    }

    #[inline]
    fn gt(&self, other: &LevelFilter) -> bool {
        *self as usize > *other as usize
    }

    #[inline]
    fn ge(&self, other: &LevelFilter) -> bool {
        *self as usize >= *other as usize
    }
}

impl Ord for Level {
    #[inline]
    fn cmp(&self, other: &Level) -> cmp::Ordering {
        (*self as usize).cmp(&(*other as usize))
    }
}

fn ok_or<T, E>(t: Option<T>, e: E) -> Result<T, E> {
    match t {
        Some(t) => Ok(t),
        None => Err(e),
    }
}

// Reimplemented here because std::ascii is not available in libcore
fn eq_ignore_ascii_case(a: &str, b: &str) -> bool {
    fn to_ascii_uppercase(c: u8) -> u8 {
        if c >= b'a' && c <= b'z' {
            c - b'a' + b'A'
        } else {
            c
        }
    }

    if a.len() == b.len() {
        a.bytes()
            .zip(b.bytes())
            .all(|(a, b)| to_ascii_uppercase(a) == to_ascii_uppercase(b))
    } else {
        false
    }
}

impl FromStr for Level {
    type Err = ParseLevelError;
    fn from_str(level: &str) -> Result<Level, Self::Err> {
        ok_or(
            LOG_LEVEL_NAMES
                .iter()
                .position(|&name| eq_ignore_ascii_case(name, level))
                .into_iter()
                .filter(|&idx| idx != 0)
                .map(|idx| Level::from_usize(idx).unwrap())
                .next(),
            ParseLevelError(()),
        )
    }
}

impl fmt::Display for Level {
    fn fmt(&self, fmt: &mut fmt::Formatter) -> fmt::Result {
        fmt.pad(LOG_LEVEL_NAMES[*self as usize])
    }
}

impl Level {
    fn from_usize(u: usize) -> Option<Level> {
        match u {
            1 => Some(Level::Error),
            2 => Some(Level::Warn),
            3 => Some(Level::Info),
            4 => Some(Level::Debug),
            5 => Some(Level::Trace),
            _ => None,
        }
    }

    /// Returns the most verbose logging level.
    #[inline]
    pub fn max() -> Level {
        Level::Trace
    }

    /// Converts the `Level` to the equivalent `LevelFilter`.
    #[inline]
    pub fn to_level_filter(&self) -> LevelFilter {
        LevelFilter::from_usize(*self as usize).unwrap()
    }
}

/// An enum representing the available verbosity level filters of the logger.
///
/// A `LevelFilter` may be compared directly to a [`Level`]. Use this type
/// to get and set the maximum log level with [`max_level()`] and [`set_max_level`].
///
/// [`Level`]: enum.Level.html
/// [`max_level()`]: fn.max_level.html
/// [`set_max_level`]: fn.set_max_level.html
#[repr(usize)]
#[derive(Copy, Eq, Debug, Hash)]
pub enum LevelFilter {
    /// A level lower than all log levels.
    Off,
    /// Corresponds to the `Error` log level.
    Error,
    /// Corresponds to the `Warn` log level.
    Warn,
    /// Corresponds to the `Info` log level.
    Info,
    /// Corresponds to the `Debug` log level.
    Debug,
    /// Corresponds to the `Trace` log level.
    Trace,
}

// Deriving generates terrible impls of these traits

impl Clone for LevelFilter {
    #[inline]
    fn clone(&self) -> LevelFilter {
        *self
    }
}

impl PartialEq for LevelFilter {
    #[inline]
    fn eq(&self, other: &LevelFilter) -> bool {
        *self as usize == *other as usize
    }
}

impl PartialEq<Level> for LevelFilter {
    #[inline]
    fn eq(&self, other: &Level) -> bool {
        other.eq(self)
    }
}

impl PartialOrd for LevelFilter {
    #[inline]
    fn partial_cmp(&self, other: &LevelFilter) -> Option<cmp::Ordering> {
        Some(self.cmp(other))
    }

    #[inline]
    fn lt(&self, other: &LevelFilter) -> bool {
        (*self as usize) < *other as usize
    }

    #[inline]
    fn le(&self, other: &LevelFilter) -> bool {
        *self as usize <= *other as usize
    }

    #[inline]
    fn gt(&self, other: &LevelFilter) -> bool {
        *self as usize > *other as usize
    }

    #[inline]
    fn ge(&self, other: &LevelFilter) -> bool {
        *self as usize >= *other as usize
    }
}

impl PartialOrd<Level> for LevelFilter {
    #[inline]
    fn partial_cmp(&self, other: &Level) -> Option<cmp::Ordering> {
        Some((*self as usize).cmp(&(*other as usize)))
    }

    #[inline]
    fn lt(&self, other: &Level) -> bool {
        (*self as usize) < *other as usize
    }

    #[inline]
    fn le(&self, other: &Level) -> bool {
        *self as usize <= *other as usize
    }

    #[inline]
    fn gt(&self, other: &Level) -> bool {
        *self as usize > *other as usize
    }

    #[inline]
    fn ge(&self, other: &Level) -> bool {
        *self as usize >= *other as usize
    }
}

impl Ord for LevelFilter {
    #[inline]
    fn cmp(&self, other: &LevelFilter) -> cmp::Ordering {
        (*self as usize).cmp(&(*other as usize))
    }
}

impl FromStr for LevelFilter {
    type Err = ParseLevelError;
    fn from_str(level: &str) -> Result<LevelFilter, Self::Err> {
        ok_or(
            LOG_LEVEL_NAMES
                .iter()
                .position(|&name| eq_ignore_ascii_case(name, level))
                .map(|p| LevelFilter::from_usize(p).unwrap()),
            ParseLevelError(()),
        )
    }
}

impl fmt::Display for LevelFilter {
    fn fmt(&self, fmt: &mut fmt::Formatter) -> fmt::Result {
        write!(fmt, "{}", LOG_LEVEL_NAMES[*self as usize])
    }
}

impl LevelFilter {
    fn from_usize(u: usize) -> Option<LevelFilter> {
        match u {
            0 => Some(LevelFilter::Off),
            1 => Some(LevelFilter::Error),
            2 => Some(LevelFilter::Warn),
            3 => Some(LevelFilter::Info),
            4 => Some(LevelFilter::Debug),
            5 => Some(LevelFilter::Trace),
            _ => None,
        }
    }
    /// Returns the most verbose logging level filter.
    #[inline]
    pub fn max() -> LevelFilter {
        LevelFilter::Trace
    }

    /// Converts `self` to the equivalent `Level`.
    ///
    /// Returns `None` if `self` is `LevelFilter::Off`.
    #[inline]
    pub fn to_level(&self) -> Option<Level> {
        Level::from_usize(*self as usize)
    }
}

/// The "payload" of a log message.
///
/// # Use
///
/// `Record` structures are passed as parameters to the [`log`][method.log]
/// method of the [`Log`] trait. Logger implementors manipulate these
/// structures in order to display log messages. `Record`s are automatically
/// created by the [`log!`] macro and so are not seen by log users.
///
/// Note that the [`level()`] and [`target()`] accessors are equivalent to
/// `self.metadata().level()` and `self.metadata().target()` respectively.
/// These methods are provided as a convenience for users of this structure.
///
/// # Example
///
/// The following example shows a simple logger that displays the level,
/// module path, and message of any `Record` that is passed to it.
///
/// ```rust
/// # extern crate log;
/// struct SimpleLogger;
///
/// impl log::Log for SimpleLogger {
///    fn enabled(&self, metadata: &log::Metadata) -> bool {
///        true
///    }
///
///    fn log(&self, record: &log::Record) {
///        if !self.enabled(record.metadata()) {
///            return;
///        }
///
///        println!("{}:{} -- {}",
///                 record.level(),
///                 record.target(),
///                 record.args());
///    }
///    fn flush(&self) {}
/// }
/// ```
///
/// [method.log]: trait.Log.html#tymethod.log
/// [`Log`]: trait.Log.html
/// [`log!`]: macro.log.html
/// [`level()`]: struct.Record.html#method.level
/// [`target()`]: struct.Record.html#method.target
#[derive(Clone, Debug)]
pub struct Record<'a> {
    header: Header<'a>,
    #[cfg(feature = "serde")]
    kvs: properties::Chained<'a>,
}

#[derive(Clone, Debug)]
struct Header<'a> {
    metadata: Metadata<'a>,
    args: fmt::Arguments<'a>,
    module_path: Option<&'a str>,
    file: Option<&'a str>,
    line: Option<u32>,
}

impl<'a> Record<'a> {
    /// Returns a new builder.
    #[inline]
    pub fn builder() -> RecordBuilder<'a> {
        RecordBuilder::new()
    }

    /// The message body.
    #[inline]
    pub fn args(&self) -> &fmt::Arguments<'a> {
        &self.header.args
    }

    /// Metadata about the log directive.
    #[inline]
    pub fn metadata(&self) -> &Metadata<'a> {
        &self.header.metadata
    }

    /// The verbosity level of the message.
    #[inline]
    pub fn level(&self) -> Level {
        self.header.metadata.level()
    }

    /// The name of the target of the directive.
    #[inline]
    pub fn target(&self) -> &'a str {
        self.header.metadata.target()
    }

    /// The module path of the message.
    #[inline]
    pub fn module_path(&self) -> Option<&'a str> {
        self.header.module_path
    }

    /// The source file containing the message.
    #[inline]
    pub fn file(&self) -> Option<&'a str> {
        self.header.file
    }

    /// The line containing the message.
    #[inline]
    pub fn line(&self) -> Option<u32> {
        self.header.line
    }

    /// Get a new borrowed record with the additional properties.
    #[inline]
    #[cfg(feature = "serde")]
    pub fn push_key_values<'b>(&'b self, kvs: &'b dyn properties::KeyValues) -> Record<'b> {
        Record {
            header: self.header.clone(),
            kvs: properties::Chained::chained(kvs, &self.kvs)
        }
    }

    /// The properties attached to this record.
    /// 
    /// Properties aren't guaranteed to be unique (the same key may be repeated with different values).
    #[inline]
    #[cfg(feature = "serde")]
    pub fn properties(&self) -> properties::Properties {
        properties::Properties::new(&self.kvs)
    }
}

/// Builder for [`Record`](struct.Record.html).
///
/// Typically should only be used by log library creators or for testing and "shim loggers".
/// The `RecordBuilder` can set the different parameters of `Record` object, and returns
/// the created object when `build` is called.
///
/// # Examples
///
///
/// ```rust
/// use log::{Level, Record};
///
/// let record = Record::builder()
///                 .args(format_args!("Error!"))
///                 .level(Level::Error)
///                 .target("myApp")
///                 .file(Some("server.rs"))
///                 .line(Some(144))
///                 .module_path(Some("server"))
///                 .build();
/// ```
///
/// Alternatively, use [`MetadataBuilder`](struct.MetadataBuilder.html):
///
/// ```rust
/// use log::{Record, Level, MetadataBuilder};
///
/// let error_metadata = MetadataBuilder::new()
///                         .target("myApp")
///                         .level(Level::Error)
///                         .build();
///
/// let record = Record::builder()
///                 .metadata(error_metadata)
///                 .args(format_args!("Error!"))
///                 .line(Some(433))
///                 .file(Some("app.rs"))
///                 .module_path(Some("server"))
///                 .build();
/// ```
#[derive(Debug)]
pub struct RecordBuilder<'a> {
    record: Record<'a>,
}

impl<'a> RecordBuilder<'a> {
    /// Construct new `RecordBuilder`.
    ///
    /// The default options are:
    ///
    /// - `args`: [`format_args!("")`]
    /// - `metadata`: [`Metadata::builder().build()`]
    /// - `module_path`: `None`
    /// - `file`: `None`
    /// - `line`: `None`
    ///
    /// [`format_args!("")`]: https://doc.rust-lang.org/std/macro.format_args.html
    /// [`Metadata::builder().build()`]: struct.MetadataBuilder.html#method.build
    #[inline]
    pub fn new() -> RecordBuilder<'a> {
        RecordBuilder {
            record: Record {
                header: Header {
                    args: format_args!(""),
                    metadata: Metadata::builder().build(),
                    module_path: None,
                    file: None,
                    line: None,
                },
                #[cfg(feature = "serde")]
                kvs: Default::default()
            },
        }
    }

    /// Set [`args`](struct.Record.html#method.args).
    #[inline]
    pub fn args(&mut self, args: fmt::Arguments<'a>) -> &mut RecordBuilder<'a> {
        self.record.header.args = args;
        self
    }

    /// Set [`metadata`](struct.Record.html#method.metadata). Construct a `Metadata` object with [`MetadataBuilder`](struct.MetadataBuilder.html).
    #[inline]
    pub fn metadata(&mut self, metadata: Metadata<'a>) -> &mut RecordBuilder<'a> {
        self.record.header.metadata = metadata;
        self
    }

    /// Set [`Metadata::level`](struct.Metadata.html#method.level).
    #[inline]
    pub fn level(&mut self, level: Level) -> &mut RecordBuilder<'a> {
        self.record.header.metadata.level = level;
        self
    }

    /// Set [`Metadata::target`](struct.Metadata.html#method.target)
    #[inline]
    pub fn target(&mut self, target: &'a str) -> &mut RecordBuilder<'a> {
        self.record.header.metadata.target = target;
        self
    }

    /// Set [`module_path`](struct.Record.html#method.module_path)
    #[inline]
    pub fn module_path(&mut self, path: Option<&'a str>) -> &mut RecordBuilder<'a> {
        self.record.header.module_path = path;
        self
    }

    /// Set [`file`](struct.Record.html#method.file)
    #[inline]
    pub fn file(&mut self, file: Option<&'a str>) -> &mut RecordBuilder<'a> {
        self.record.header.file = file;
        self
    }

    /// Set [`line`](struct.Record.html#method.line)
    #[inline]
    pub fn line(&mut self, line: Option<u32>) -> &mut RecordBuilder<'a> {
        self.record.header.line = line;
        self
    }

    /// Set properties
    #[inline]
    #[cfg(feature = "serde")]
    pub fn key_values(&mut self, properties: &'a dyn properties::KeyValues) -> &mut RecordBuilder<'a> {
        self.record.kvs = properties::Chained::root(properties);
        self
    }

    /// Invoke the builder and return a `Record`
    #[inline]
    pub fn build(&self) -> Record<'a> {
        self.record.clone()
    }
}

/// Metadata about a log message.
///
/// # Use
///
/// `Metadata` structs are created when users of the library use
/// logging macros.
///
/// They are consumed by implementations of the `Log` trait in the
/// `enabled` method.
///
/// `Record`s use `Metadata` to determine the log message's severity
/// and target.
///
/// Users should use the `log_enabled!` macro in their code to avoid
/// constructing expensive log messages.
///
/// # Examples
///
/// ```rust
/// # #[macro_use]
/// # extern crate log;
/// #
/// use log::{Record, Level, Metadata};
///
/// struct MyLogger;
///
/// impl log::Log for MyLogger {
///     fn enabled(&self, metadata: &Metadata) -> bool {
///         metadata.level() <= Level::Info
///     }
///
///     fn log(&self, record: &Record) {
///         if self.enabled(record.metadata()) {
///             println!("{} - {}", record.level(), record.args());
///         }
///     }
///     fn flush(&self) {}
/// }
///
/// # fn main(){}
/// ```
#[derive(Clone, Eq, PartialEq, Ord, PartialOrd, Hash, Debug)]
pub struct Metadata<'a> {
    level: Level,
    target: &'a str,
}

impl<'a> Metadata<'a> {
    /// Returns a new builder.
    #[inline]
    pub fn builder() -> MetadataBuilder<'a> {
        MetadataBuilder::new()
    }

    /// The verbosity level of the message.
    #[inline]
    pub fn level(&self) -> Level {
        self.level
    }

    /// The name of the target of the directive.
    #[inline]
    pub fn target(&self) -> &'a str {
        self.target
    }
}

/// Builder for [`Metadata`](struct.Metadata.html).
///
/// Typically should only be used by log library creators or for testing and "shim loggers".
/// The `MetadataBuilder` can set the different parameters of a `Metadata` object, and returns
/// the created object when `build` is called.
///
/// # Example
///
/// ```rust
/// let target = "myApp";
/// use log::{Level, MetadataBuilder};
/// let metadata = MetadataBuilder::new()
///                     .level(Level::Debug)
///                     .target(target)
///                     .build();
/// ```
#[derive(Eq, PartialEq, Ord, PartialOrd, Hash, Debug)]
pub struct MetadataBuilder<'a> {
    metadata: Metadata<'a>,
}

impl<'a> MetadataBuilder<'a> {
    /// Construct a new `MetadataBuilder`.
    ///
    /// The default options are:
    ///
    /// - `level`: `Level::Info`
    /// - `target`: `""`
    #[inline]
    pub fn new() -> MetadataBuilder<'a> {
        MetadataBuilder {
            metadata: Metadata {
                level: Level::Info,
                target: "",
            },
        }
    }

    /// Setter for [`level`](struct.Metadata.html#method.level).
    #[inline]
    pub fn level(&mut self, arg: Level) -> &mut MetadataBuilder<'a> {
        self.metadata.level = arg;
        self
    }

    /// Setter for [`target`](struct.Metadata.html#method.target).
    #[inline]
    pub fn target(&mut self, target: &'a str) -> &mut MetadataBuilder<'a> {
        self.metadata.target = target;
        self
    }

    /// Returns a `Metadata` object.
    #[inline]
    pub fn build(&self) -> Metadata<'a> {
        self.metadata.clone()
    }
}

/// A trait encapsulating the operations required of a logger.
pub trait Log: Sync + Send {
    /// Determines if a log message with the specified metadata would be
    /// logged.
    ///
    /// This is used by the `log_enabled!` macro to allow callers to avoid
    /// expensive computation of log message arguments if the message would be
    /// discarded anyway.
    fn enabled(&self, metadata: &Metadata) -> bool;

    /// Logs the `Record`.
    ///
    /// Note that `enabled` is *not* necessarily called before this method.
    /// Implementations of `log` should perform all necessary filtering
    /// internally.
    fn log(&self, record: &Record);

    /// Flushes any buffered records.
    fn flush(&self);
}

// Just used as a dummy initial value for LOGGER
struct NopLogger;

impl Log for NopLogger {
    fn enabled(&self, _: &Metadata) -> bool {
        false
    }

    fn log(&self, _: &Record) {}
    fn flush(&self) {}
}

/// Sets the global maximum log level.
///
/// Generally, this should only be called by the active logging implementation.
#[inline]
pub fn set_max_level(level: LevelFilter) {
    MAX_LOG_LEVEL_FILTER.store(level as usize, Ordering::SeqCst)
}

/// Returns the current maximum log level.
///
/// The [`log!`], [`error!`], [`warn!`], [`info!`], [`debug!`], and [`trace!`] macros check
/// this value and discard any message logged at a higher level. The maximum
/// log level is set by the [`set_max_level`] function.
///
/// [`log!`]: macro.log.html
/// [`error!`]: macro.error.html
/// [`warn!`]: macro.warn.html
/// [`info!`]: macro.info.html
/// [`debug!`]: macro.debug.html
/// [`trace!`]: macro.trace.html
/// [`set_max_level`]: fn.set_max_level.html
#[inline(always)]
pub fn max_level() -> LevelFilter {
    unsafe { mem::transmute(MAX_LOG_LEVEL_FILTER.load(Ordering::Relaxed)) }
}

/// Sets the global logger to a `Box<Log>`.
///
/// This is a simple convenience wrapper over `set_logger`, which takes a
/// `Box<Log>` rather than a `&'static Log`. See the documentation for
/// [`set_logger`] for more details.
///
/// Requires the `std` feature.
///
/// # Errors
///
/// An error is returned if a logger has already been set.
///
/// [`set_logger`]: fn.set_logger.html
#[cfg(feature = "std")]
pub fn set_boxed_logger(logger: Box<Log>) -> Result<(), SetLoggerError> {
    set_logger_inner(|| unsafe { &*Box::into_raw(logger) })
}

/// Sets the global logger to a `&'static Log`.
///
/// This function may only be called once in the lifetime of a program. Any log
/// events that occur before the call to `set_logger` completes will be ignored.
///
/// This function does not typically need to be called manually. Logger
/// implementations should provide an initialization method that installs the
/// logger internally.
///
/// # Errors
///
/// An error is returned if a logger has already been set.
///
/// # Examples
///
/// ```rust
/// # #[macro_use]
/// # extern crate log;
/// #
/// use log::{Record, Level, Metadata, LevelFilter};
///
/// static MY_LOGGER: MyLogger = MyLogger;
///
/// struct MyLogger;
///
/// impl log::Log for MyLogger {
///     fn enabled(&self, metadata: &Metadata) -> bool {
///         metadata.level() <= Level::Info
///     }
///
///     fn log(&self, record: &Record) {
///         if self.enabled(record.metadata()) {
///             println!("{} - {}", record.level(), record.args());
///         }
///     }
///     fn flush(&self) {}
/// }
///
/// # fn main(){
/// log::set_logger(&MY_LOGGER).unwrap();
/// log::set_max_level(LevelFilter::Info);
///
/// info!("hello log");
/// warn!("warning");
/// error!("oops");
/// # }
/// ```
pub fn set_logger(logger: &'static Log) -> Result<(), SetLoggerError> {
    set_logger_inner(|| logger)
}

fn set_logger_inner<F>(make_logger: F) -> Result<(), SetLoggerError>
where
    F: FnOnce() -> &'static Log,
{
    unsafe {
        if STATE.compare_and_swap(UNINITIALIZED, INITIALIZING, Ordering::SeqCst) != UNINITIALIZED {
            return Err(SetLoggerError(()));
        }

        LOGGER = make_logger();
        STATE.store(INITIALIZED, Ordering::SeqCst);
        Ok(())
    }
}

/// The type returned by [`set_logger`] if [`set_logger`] has already been called.
///
/// [`set_logger`]: fn.set_logger.html
#[allow(missing_copy_implementations)]
#[derive(Debug)]
pub struct SetLoggerError(());

impl fmt::Display for SetLoggerError {
    fn fmt(&self, fmt: &mut fmt::Formatter) -> fmt::Result {
        fmt.write_str(SET_LOGGER_ERROR)
    }
}

// The Error trait is not available in libcore
#[cfg(feature = "std")]
impl error::Error for SetLoggerError {
    fn description(&self) -> &str {
        SET_LOGGER_ERROR
    }
}

/// The type returned by [`from_str`] when the string doesn't match any of the log levels.
///
/// [`from_str`]: https://doc.rust-lang.org/std/str/trait.FromStr.html#tymethod.from_str
#[allow(missing_copy_implementations)]
#[derive(Debug, PartialEq)]
pub struct ParseLevelError(());

impl fmt::Display for ParseLevelError {
    fn fmt(&self, fmt: &mut fmt::Formatter) -> fmt::Result {
        fmt.write_str(LEVEL_PARSE_ERROR)
    }
}

// The Error trait is not available in libcore
#[cfg(feature = "std")]
impl error::Error for ParseLevelError {
    fn description(&self) -> &str {
        LEVEL_PARSE_ERROR
    }
}

/// Returns a reference to the logger.
///
/// If a logger has not been set, a no-op implementation is returned.
pub fn logger() -> &'static Log {
    unsafe {
        if STATE.load(Ordering::SeqCst) != INITIALIZED {
            static NOP: NopLogger = NopLogger;
            &NOP
        } else {
            LOGGER
        }
    }
}

// WARNING: this is not part of the crate's public API and is subject to change at any time
#[doc(hidden)]
pub fn __private_api_log(
    args: fmt::Arguments,
    level: Level,
    &(target, module_path, file, line): &(&str, &str, &str, u32),
) {
    logger().log(
        &Record::builder()
            .args(args)
            .level(level)
            .target(target)
            .module_path(Some(module_path))
            .file(Some(file))
            .line(Some(line))
            .build(),
    );
}

// WARNING: this is not part of the crate's public API and is subject to change at any time
#[doc(hidden)]
pub fn __private_api_enabled(level: Level, target: &str) -> bool {
    logger().enabled(&Metadata::builder().level(level).target(target).build())
}

/// The statically resolved maximum log level.
///
/// See the crate level documentation for information on how to configure this.
///
/// This value is checked by the log macros, but not by the `Log`ger returned by
/// the [`logger`] function. Code that manually calls functions on that value
/// should compare the level against this value.
///
/// [`logger`]: fn.logger.html
pub const STATIC_MAX_LEVEL: LevelFilter = MAX_LEVEL_INNER;

cfg_if! {
    if #[cfg(all(not(debug_assertions), feature = "release_max_level_off"))] {
        const MAX_LEVEL_INNER: LevelFilter = LevelFilter::Off;
    } else if #[cfg(all(not(debug_assertions), feature = "release_max_level_error"))] {
        const MAX_LEVEL_INNER: LevelFilter = LevelFilter::Error;
    } else if #[cfg(all(not(debug_assertions), feature = "release_max_level_warn"))] {
        const MAX_LEVEL_INNER: LevelFilter = LevelFilter::Warn;
    } else if #[cfg(all(not(debug_assertions), feature = "release_max_level_info"))] {
        const MAX_LEVEL_INNER: LevelFilter = LevelFilter::Info;
    } else if #[cfg(all(not(debug_assertions), feature = "release_max_level_debug"))] {
        const MAX_LEVEL_INNER: LevelFilter = LevelFilter::Debug;
    } else if #[cfg(all(not(debug_assertions), feature = "release_max_level_trace"))] {
        const MAX_LEVEL_INNER: LevelFilter = LevelFilter::Trace;
    } else if #[cfg(feature = "max_level_off")] {
        const MAX_LEVEL_INNER: LevelFilter = LevelFilter::Off;
    } else if #[cfg(feature = "max_level_error")] {
        const MAX_LEVEL_INNER: LevelFilter = LevelFilter::Error;
    } else if #[cfg(feature = "max_level_warn")] {
        const MAX_LEVEL_INNER: LevelFilter = LevelFilter::Warn;
    } else if #[cfg(feature = "max_level_info")] {
        const MAX_LEVEL_INNER: LevelFilter = LevelFilter::Info;
    } else if #[cfg(feature = "max_level_debug")] {
        const MAX_LEVEL_INNER: LevelFilter = LevelFilter::Debug;
    } else {
        const MAX_LEVEL_INNER: LevelFilter = LevelFilter::Trace;
    }
}

#[cfg(test)]
mod tests {
    extern crate std;
    use super::{Level, LevelFilter, ParseLevelError};
<<<<<<< HEAD
    use erased_serde::Serialize;
=======
    use tests::std::string::ToString;
>>>>>>> 1b24f84b

    #[test]
    fn test_levelfilter_from_str() {
        let tests = [
            ("off", Ok(LevelFilter::Off)),
            ("error", Ok(LevelFilter::Error)),
            ("warn", Ok(LevelFilter::Warn)),
            ("info", Ok(LevelFilter::Info)),
            ("debug", Ok(LevelFilter::Debug)),
            ("trace", Ok(LevelFilter::Trace)),
            ("OFF", Ok(LevelFilter::Off)),
            ("ERROR", Ok(LevelFilter::Error)),
            ("WARN", Ok(LevelFilter::Warn)),
            ("INFO", Ok(LevelFilter::Info)),
            ("DEBUG", Ok(LevelFilter::Debug)),
            ("TRACE", Ok(LevelFilter::Trace)),
            ("asdf", Err(ParseLevelError(()))),
        ];
        for &(s, ref expected) in &tests {
            assert_eq!(expected, &s.parse());
        }
    }

    #[test]
    fn test_level_from_str() {
        let tests = [
            ("OFF", Err(ParseLevelError(()))),
            ("error", Ok(Level::Error)),
            ("warn", Ok(Level::Warn)),
            ("info", Ok(Level::Info)),
            ("debug", Ok(Level::Debug)),
            ("trace", Ok(Level::Trace)),
            ("ERROR", Ok(Level::Error)),
            ("WARN", Ok(Level::Warn)),
            ("INFO", Ok(Level::Info)),
            ("DEBUG", Ok(Level::Debug)),
            ("TRACE", Ok(Level::Trace)),
            ("asdf", Err(ParseLevelError(()))),
        ];
        for &(s, ref expected) in &tests {
            assert_eq!(expected, &s.parse());
        }
    }

    #[test]
    fn test_level_show() {
        assert_eq!("INFO", Level::Info.to_string());
        assert_eq!("ERROR", Level::Error.to_string());
    }

    #[test]
    fn test_levelfilter_show() {
        assert_eq!("OFF", LevelFilter::Off.to_string());
        assert_eq!("ERROR", LevelFilter::Error.to_string());
    }

    #[test]
    fn test_cross_cmp() {
        assert!(Level::Debug > LevelFilter::Error);
        assert!(LevelFilter::Warn < Level::Trace);
        assert!(LevelFilter::Off < Level::Error);
    }

    #[test]
    fn test_cross_eq() {
        assert!(Level::Error == LevelFilter::Error);
        assert!(LevelFilter::Off != Level::Error);
        assert!(Level::Trace == LevelFilter::Trace);
    }

    #[test]
    fn test_to_level() {
        assert_eq!(Some(Level::Error), LevelFilter::Error.to_level());
        assert_eq!(None, LevelFilter::Off.to_level());
        assert_eq!(Some(Level::Debug), LevelFilter::Debug.to_level());
    }

    #[test]
    fn test_to_level_filter() {
        assert_eq!(LevelFilter::Error, Level::Error.to_level_filter());
        assert_eq!(LevelFilter::Trace, Level::Trace.to_level_filter());
    }

    #[test]
    #[cfg(feature = "std")]
    fn test_error_trait() {
        use super::SetLoggerError;
        use std::error::Error;
        let e = SetLoggerError(());
        assert_eq!(
            e.description(),
            "attempted to set a logger after the logging system \
             was already initialized"
        );
    }

    #[test]
    fn test_metadata_builder() {
        use super::MetadataBuilder;
        let target = "myApp";
        let metadata_test = MetadataBuilder::new()
            .level(Level::Debug)
            .target(target)
            .build();
        assert_eq!(metadata_test.level(), Level::Debug);
        assert_eq!(metadata_test.target(), "myApp");
    }

    #[test]
    fn test_metadata_convenience_builder() {
        use super::Metadata;
        let target = "myApp";
        let metadata_test = Metadata::builder()
            .level(Level::Debug)
            .target(target)
            .build();
        assert_eq!(metadata_test.level(), Level::Debug);
        assert_eq!(metadata_test.target(), "myApp");
    }

    #[test]
    fn test_record_builder() {
        use super::{MetadataBuilder, RecordBuilder};
        use properties::RawKeyValues;
        let target = "myApp";
        let metadata = MetadataBuilder::new().target(target).build();
        let fmt_args = format_args!("hello");
        let record_test = RecordBuilder::new()
            .args(fmt_args)
            .metadata(metadata)
            .module_path(Some("foo"))
            .file(Some("bar"))
            .line(Some(30))
            .properties(&RawKeyValues(&[("a", &"foo"), ("b", &1)]))
            .build();
        assert_eq!(record_test.metadata().target(), "myApp");
        assert_eq!(record_test.module_path(), Some("foo"));
        assert_eq!(record_test.file(), Some("bar"));
        assert_eq!(record_test.line(), Some(30));
    }

    #[test]
    fn test_record_convenience_builder() {
        use super::{Metadata, Record};
        let target = "myApp";
        let metadata = Metadata::builder().target(target).build();
        let fmt_args = format_args!("hello");
        let record_test = Record::builder()
            .args(fmt_args)
            .metadata(metadata)
            .module_path(Some("foo"))
            .file(Some("bar"))
            .line(Some(30))
            .build();
        assert_eq!(record_test.target(), "myApp");
        assert_eq!(record_test.module_path(), Some("foo"));
        assert_eq!(record_test.file(), Some("bar"));
        assert_eq!(record_test.line(), Some(30));
    }

    #[test]
    fn test_record_complete_builder() {
        use super::{Level, Record};
        let target = "myApp";
        let record_test = Record::builder()
            .module_path(Some("foo"))
            .file(Some("bar"))
            .line(Some(30))
            .target(target)
            .level(Level::Error)
            .build();
        assert_eq!(record_test.target(), "myApp");
        assert_eq!(record_test.level(), Level::Error);
        assert_eq!(record_test.module_path(), Some("foo"));
        assert_eq!(record_test.file(), Some("bar"));
        assert_eq!(record_test.line(), Some(30));
    }
}<|MERGE_RESOLUTION|>--- conflicted
+++ resolved
@@ -306,7 +306,7 @@
 
 #[cfg(feature = "serde")]
 #[macro_use]
-pub mod properties;
+pub mod key_values;
 
 // The LOGGER static holds a pointer to the global logger. It is protected by
 // the STATE static which determines whether LOGGER has been initialized yet.
@@ -720,7 +720,7 @@
 pub struct Record<'a> {
     header: Header<'a>,
     #[cfg(feature = "serde")]
-    kvs: properties::Chained<'a>,
+    kvs: key_values::Chained<'a>,
 }
 
 #[derive(Clone, Debug)]
@@ -781,23 +781,23 @@
         self.header.line
     }
 
-    /// Get a new borrowed record with the additional properties.
+    /// Get a new borrowed record with the additional key values.
     #[inline]
     #[cfg(feature = "serde")]
-    pub fn push_key_values<'b>(&'b self, kvs: &'b dyn properties::KeyValues) -> Record<'b> {
+    pub fn push_key_values<'b>(&'b self, kvs: &'b dyn key_values::KeyValues) -> Record<'b> {
         Record {
             header: self.header.clone(),
-            kvs: properties::Chained::chained(kvs, &self.kvs)
+            kvs: key_values::Chained::chained(kvs, &self.kvs)
         }
     }
 
-    /// The properties attached to this record.
+    /// The key value pairs attached to this record.
     /// 
-    /// Properties aren't guaranteed to be unique (the same key may be repeated with different values).
+    /// Pairs aren't guaranteed to be unique (the same key may be repeated with different values).
     #[inline]
     #[cfg(feature = "serde")]
-    pub fn properties(&self) -> properties::Properties {
-        properties::Properties::new(&self.kvs)
+    pub fn key_values(&self) -> &dyn key_values::KeyValues {
+        &self.kvs
     }
 }
 
@@ -925,11 +925,11 @@
         self
     }
 
-    /// Set properties
+    /// Set key values
     #[inline]
     #[cfg(feature = "serde")]
-    pub fn key_values(&mut self, properties: &'a dyn properties::KeyValues) -> &mut RecordBuilder<'a> {
-        self.record.kvs = properties::Chained::root(properties);
+    pub fn key_values(&mut self, kvs: &'a dyn key_values::KeyValues) -> &mut RecordBuilder<'a> {
+        self.record.kvs = key_values::Chained::root(kvs);
         self
     }
 
@@ -1271,6 +1271,7 @@
     args: fmt::Arguments,
     level: Level,
     &(target, module_path, file, line): &(&str, &str, &str, u32),
+    kvs: &key_values::KeyValues
 ) {
     logger().log(
         &Record::builder()
@@ -1280,6 +1281,7 @@
             .module_path(Some(module_path))
             .file(Some(file))
             .line(Some(line))
+            .key_values(kvs)
             .build(),
     );
 }
@@ -1333,11 +1335,7 @@
 mod tests {
     extern crate std;
     use super::{Level, LevelFilter, ParseLevelError};
-<<<<<<< HEAD
-    use erased_serde::Serialize;
-=======
     use tests::std::string::ToString;
->>>>>>> 1b24f84b
 
     #[test]
     fn test_levelfilter_from_str() {
@@ -1461,7 +1459,7 @@
     #[test]
     fn test_record_builder() {
         use super::{MetadataBuilder, RecordBuilder};
-        use properties::RawKeyValues;
+        use key_values::RawKeyValues;
         let target = "myApp";
         let metadata = MetadataBuilder::new().target(target).build();
         let fmt_args = format_args!("hello");
@@ -1471,12 +1469,13 @@
             .module_path(Some("foo"))
             .file(Some("bar"))
             .line(Some(30))
-            .properties(&RawKeyValues(&[("a", &"foo"), ("b", &1)]))
+            .key_values(&RawKeyValues(&[("a", &"foo"), ("b", &1)]))
             .build();
         assert_eq!(record_test.metadata().target(), "myApp");
         assert_eq!(record_test.module_path(), Some("foo"));
         assert_eq!(record_test.file(), Some("bar"));
         assert_eq!(record_test.line(), Some(30));
+        assert_eq!(record_test.key_values().count(), 2);
     }
 
     #[test]
